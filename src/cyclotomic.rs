--- conflicted
+++ resolved
@@ -5,17 +5,12 @@
 use std::f64::consts::TAU;
 
 pub fn cosine_sine_table(n: u32) -> (Vec<f64>, Vec<f64>) {
-<<<<<<< HEAD
-    let mut cos_table_tmp: Vec<f64> = Vec::new();
-    let mut sin_table_tmp: Vec<f64> = Vec::new();
-=======
     /// Return a tuple containing two vectors:
     /// - the first one contains the elements cos(tau * i/n)
     ///   for i ranging from 0 to n;
     /// - the second one contains the same elements, but for sin.
-    let mut cos_table: Vec<f64> = Vec::new();
-    let mut sin_table: Vec<f64> = Vec::new();
->>>>>>> a2964322
+    let mut cos_table_tmp: Vec<f64> = Vec::new();
+    let mut sin_table_tmp: Vec<f64> = Vec::new();
     let angle0 = TAU / (n as f64);
 
     for j in 0..n {
